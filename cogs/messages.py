import discord
from discord.ext import commands

import asyncio

import cogs.CONSTANTS as CONSTANTS
from database.database import SQLCursor, SQLConnection

class ALBotMessageDeletionHandlers(commands.Cog, name='Message Deletion Handlers'):
    """ Functions for handling tracked messages """
    def __init__(self, bot, db):
        self.bot = bot
        self.db = db

    @commands.Cog.listener()
    async def on_raw_reaction_add(self, payload):
        """ Checks reactions and deletes tracked messages when necessary. """
        if payload.user_id == self.bot.user.id:
            return
        if payload.emoji.name == CONSTANTS.REACTION_DELETE:
            is_tracked = False
            sender_uid = None
            with SQLCursor(self.db) as cur:
                cur.execute("SELECT messid, sender_uid FROM tracked_messages WHERE messid=?", (payload.message_id,))
                row = cur.fetchone()
                if row:
                    is_tracked = True
                    sender_uid = row[1]

            if is_tracked:
                reacting_member = self.bot.get_guild(payload.guild_id).get_member(payload.user_id)
                can_delete = self.bot.get_channel(payload.channel_id).permissions_for(reacting_member).manage_messages
                if payload.user_id == sender_uid or can_delete:
                    relevant_message = await self.bot.get_channel(payload.channel_id).fetch_message(payload.message_id)
                    await relevant_message.delete()

async def track(message, author=None):
    """ Marks a message in the database so that it will be automatically
        deleted if the sender or an admin reacts with the 'trash' emoji
    """
    await message.add_reaction(CONSTANTS.REACTION_DELETE)
    sql_db = SQLConnection()
    aid = 0
    if author:
        aid = author.id
    with SQLCursor(sql_db) as cur:
                cur.execute("INSERT INTO tracked_messages (messid, sender_uid, track_time) VALUES (?, ?, ?);", (message.id, aid, message.created_at))

class ALBotFactorialHandler(commands.Cog, name='Factorial Handler'):

    def __init__(self, bot):
        self.bot = bot

    @commands.Cog.listener()
    async def on_message(self, msg):
        """Checks message for factorial format using regex."""
        if msg.author != self.bot.user:
            import re
            filtered_msg = re.findall('{(?:[0-9]|[1-8](?:[0-9]{1,2})?)!}', msg.content)
            if filtered_msg is not None:
                group_len = len(filtered_msg)
                factorial = 'Factorial: `{}! = {}`' if group_len == 1 else 'The following factorials were calculated as:```'
                import math
                if group_len > 1:
                    for i in range(0, group_len):
                        num = int((filtered_msg[i].split('!')[0])[1:])
                        product = math.factorial(num)
                        factorial += '\n\n{}! = {}'.format(num, product)
                    await msg.channel.send(factorial + '```')
                elif group_len == 1:
                    try:
                        num = int((filtered_msg[0].split('!')[0])[1:])
                        await msg.channel.send(factorial.format(num, math.factorial(num)))
                    except discord.HTTPException as e:
                        await msg.channel.send('Cannot post answer due to excessive character count! Maximum factorial allowed is `801!`.')


class ALBotMessageClear(commands.Cog, name='Message Clear'):
    """Functions for handling message deletion in channels"""
    def __init__(self, bot):
        self.bot = bot

    @commands.command()
    async def clear(self, ctx, a_number=0):
        # Checks if number is positive int
        if not a_number > 0:
            await ctx.channel.send(content="Please input a number larger than zero")
            return

        can_delete = self.bot.get_channel(ctx.channel.id).permissions_for(ctx.author).manage_messages
        if can_delete:
            buffer = 1
            # Warns user if the number is greater than 50
            if a_number > 50:
                buffer += 1
                await ctx.channel.send(
                    content="WARNING: You are about to delete more than 50 messages, are you sure you want to do this?")
                reactions = ["✅", "❌"]
                for emoji in reactions:
                    await ctx.channel.last_message.add_reaction(emoji)
                await ctx.channel.send(
                    content="Insert emoji reaction effects here, temporary 10 second wait time until implememnted")
                await asyncio.sleep(10)

            async for message in ctx.channel.history(limit=a_number+buffer):
                if not message.pinned:
                    relevant_message = await self.bot.get_channel(ctx.channel.id).fetch_message(message.id)
                    await relevant_message.delete()
            await ctx.channel.send(content='@{} Successfully deleted {} messages'.format(ctx.author, a_number))

def setup(bot):
<<<<<<< HEAD
    bot.add_cog(ALBotMessageDeletionHandlers(bot, SQLConnection()))
=======
    bot.add_cog(ALBotMessageDeletionHandlers(bot, SQLConnection()))
    bot.add_cog(ALBotFactorialHandler(bot))
    bot.add_cog(ALBotMessageClear(bot))
>>>>>>> 0854f262
<|MERGE_RESOLUTION|>--- conflicted
+++ resolved
@@ -109,10 +109,6 @@
             await ctx.channel.send(content='@{} Successfully deleted {} messages'.format(ctx.author, a_number))
 
 def setup(bot):
-<<<<<<< HEAD
-    bot.add_cog(ALBotMessageDeletionHandlers(bot, SQLConnection()))
-=======
     bot.add_cog(ALBotMessageDeletionHandlers(bot, SQLConnection()))
     bot.add_cog(ALBotFactorialHandler(bot))
-    bot.add_cog(ALBotMessageClear(bot))
->>>>>>> 0854f262
+    bot.add_cog(ALBotMessageClear(bot))