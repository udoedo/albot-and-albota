# Misc
ERROR_REPORT_URL = 'https://github.com/ufosc/albot-and-albot'
BOT_NAME = 'ALBot'

# Embed colors
EMBED_COLOR_STANDARD = 0x00529b
EMBED_COLOR_ERROR = 0x913232

# Message reaction types
# 'CONFLICT' means that this reaction type MUST be unique, or at least
# not be the same as another CONFLICT-type reaction, as the program
# could potentially use this reaction as a user-input button.
REACTION_DELETE = '\U0001f6ae'  # CONFLICT
REACTION_NEW = '\u2733'  # CONFLICT
REACTION_EXPAND = '\U0001f521'  # CONFLICT
REACTION_DENY = '\u26d4'  #
REACTION_ERROR = '\u26a0'  #
REACTION_NOT_FOUND = '\u2139'  # Same as REACTION_INFO
REACTION_INFO = '\u2139'  # Same as REACTION_NOT_FOUND

<<<<<<< HEAD
=======
# Roles
OFFICER_ROLE = 436913087245975553

# Channels
MEME_CHANNEL = 436915955348537346
OFFICER_CHANNEL = 436916990238785556
LEADERBOARD     = 420449057144832000

>>>>>>> 7eedb748
# Common Times (in seconds)
WEEK = 604680  # 2 minutes less than a week for the reminders
DAY = 86400
HOUR = 3600
MIN = 60<|MERGE_RESOLUTION|>--- conflicted
+++ resolved
@@ -18,17 +18,6 @@
 REACTION_NOT_FOUND = '\u2139'  # Same as REACTION_INFO
 REACTION_INFO = '\u2139'  # Same as REACTION_NOT_FOUND
 
-<<<<<<< HEAD
-=======
-# Roles
-OFFICER_ROLE = 436913087245975553
-
-# Channels
-MEME_CHANNEL = 436915955348537346
-OFFICER_CHANNEL = 436916990238785556
-LEADERBOARD     = 420449057144832000
-
->>>>>>> 7eedb748
 # Common Times (in seconds)
 WEEK = 604680  # 2 minutes less than a week for the reminders
 DAY = 86400
