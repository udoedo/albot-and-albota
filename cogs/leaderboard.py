--- conflicted
+++ resolved
@@ -1,16 +1,9 @@
 import asyncio
-<<<<<<< HEAD
 import datetime
 
-=======
-from datetime import datetime
+from discord.ext import commands
 
-from discord.ext import commands
->>>>>>> be474fb7
 from github import Github
-from github import PaginatedList
-
-<<<<<<< HEAD
 from config import GITHUB_TOKEN
 from cogs.CONSTANTS import LEADERBOARD
 
@@ -22,13 +15,8 @@
 # TODO: Save info in the db
 # TODO: Allow members to register their github login so that they will be @'d
 # TODO: Track commits not on main branch
-=======
-import config
-from database.database import SQLConnection
->>>>>>> be474fb7
+# TODO: In progress git integration, incomplete work
 
-
-# TODO: In progress git integration, incomplete work
 class Leaderboard(commands.Cog, name='Leaderboard'):
     """Handles GitHub leaderboard tracking for GitHub users."""
 
@@ -36,44 +24,6 @@
         self.bot = bot
         self.db = db
         self.git = git
-<<<<<<< HEAD
-=======
-        # This is the leaderboard channel id, please configure in config.py
-        self.channel = self.bot.get_channel(int(config.LEADERBOARD_ID))
-        loop = asyncio.get_event_loop()
-        self.r = loop.create_task(self.initialize())
-
-    active_projects = ['club-website', 'muddyswamp', 'albot-and-albota', 'AskAGator', 'club-back-end',
-                       'marston-vs-west', 'club-admin-portal']
-
-    async def initialize(self):
-        while True:
-            org = self.git.get_organization('ufosc')
-            # contributors = []
-            for project in self.active_projects:
-                events = org.get_repo(project).get_events()
-                await self.limit_events(events)
-                # print([branch.commit.commit.html_url for branch in repo.get_branches()])
-                # date = datetime(year=datetime.today().year, month=datetime.today().month, day=1)
-                # commits = repo.get_commits(since=date, until=datetime(year=datetime.today().year,
-                # month=datetime.today().month, day=datetime.today().day, hour=datetime.today().hour,
-                # minute=datetime.today().minute))
-                # [contributors.append(str(commit.commit.html_url)) for commit in commits if str(
-                # commit.commit.author.name) not in contributors]
-            # print(str([contributor for contributor in contributors]))
-            # update leaderboard every hour (3600)
-        # return self
-
-    async def limit_events(self, events: PaginatedList) -> PaginatedList:
-        date = datetime(year=datetime.today().year, month=datetime.today().month, day=1)
-        current = datetime(year=datetime.today().year, month=datetime.today().month, day=datetime.today().day,
-                           hour=datetime.today().hour, minute=datetime.today().minute)
-        # limited_events = []
-        for event in events:
-            print('Event Type: ' + event.type)
-            if event.type == 'PushEvent' and date > event.created_at and event.created_at <= current:
-                pass
->>>>>>> be474fb7
 
     @commands.command()
     async def leaderboard(self, ctx):
@@ -122,10 +72,5 @@
                 
 
 def setup(bot):
-<<<<<<< HEAD
     git = Github(GITHUB_TOKEN)
-    bot.add_cog(Leaderboard(bot, SQLConnection(), git))
-=======
-    git = Github(config.GITHUB_TOKEN)
-    bot.add_cog(Leaderboard(bot, SQLConnection(), git))
->>>>>>> be474fb7
+    bot.add_cog(Leaderboard(bot, SQLConnection(), git))