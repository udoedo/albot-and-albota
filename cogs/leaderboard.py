import asyncio
import datetime

from discord.ext import commands

<<<<<<< HEAD
from config import GITHUB_TOKEN, LEADERBOARD
=======
from github import Github
from config import GITHUB_TOKEN
from cogs.CONSTANTS import LEADERBOARD
>>>>>>> 7eedb748

import discord
from discord.ext import commands
from database.database import SQLConnection, SQLCursor

# TODO: Generate an embeded image for top contributors
# TODO: Save info in the db
# TODO: Allow members to register their github login so that they will be @'d
# TODO: Track commits not on main branch
# TODO: In progress git integration, incomplete work

class Leaderboard(commands.Cog, name='Leaderboard'):
    """Handles GitHub leaderboard tracking for GitHub users."""

    def __init__(self, bot, db, git):
        self.bot = bot
        self.db = db
        self.git = git

    @commands.command()
    async def leaderboard(self, ctx):
        """Get top contributors of the month"""
        active_projects = ['club-website', 'muddyswamp', 'albot-and-albota', 'AskAGator']

        org = self.git.get_organization('ufosc')
        repos = []

        async with ctx.typing():
            for project in active_projects:
                repos.append(org.get_repo(project))

            topContributors = []
            for repo in repos:
                lastMonth = datetime.datetime.now() - datetime.timedelta(weeks=4)
                commits = repo.get_commits(since=lastMonth)

                repoContributors = []
                contributorList = []
                for commit in commits:
                    contributorList.append(commit.author.login)
                    if commit.author.login not in repoContributors:
                        repoContributors.append(commit.author.login)

                topContributor = ""
                contributions = 0
                for contributor in repoContributors:
                    count = contributorList.count(contributor)
                    if count > contributions:
                        topContributor = contributor
                        contributions = count

                topContributors.append((topContributor, contributions))

            message = "**Top Contributions This Month:**\n\n"
            i = 0
            for contributor in topContributors:
                repo = active_projects[i]
                message += "__**" + repo + "**__: *" + str(contributor[0]) + "* with " + str(contributor[1]) + " commits to dev!\n"
                i += 1

            message += "\nThank you for your hard work!"

        await ctx.send(message)
                

def setup(bot):
    git = Github(GITHUB_TOKEN)
    bot.add_cog(Leaderboard(bot, SQLConnection(), git))<|MERGE_RESOLUTION|>--- conflicted
+++ resolved
@@ -3,13 +3,8 @@
 
 from discord.ext import commands
 
-<<<<<<< HEAD
+from github import Github
 from config import GITHUB_TOKEN, LEADERBOARD
-=======
-from github import Github
-from config import GITHUB_TOKEN
-from cogs.CONSTANTS import LEADERBOARD
->>>>>>> 7eedb748
 
 import discord
 from discord.ext import commands
